--- conflicted
+++ resolved
@@ -36,11 +36,7 @@
 export class TonClient {
     readonly parameters: TonClientParameters;
 
-<<<<<<< HEAD
     protected api: HttpApi;
-=======
-    private readonly api: HttpApi;
->>>>>>> 03982e95
 
     constructor(parameters: TonClientParameters) {
         this.parameters = {
