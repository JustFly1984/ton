--- conflicted
+++ resolved
@@ -1,9 +1,5 @@
-<<<<<<< HEAD
 import { Address, beginCell } from '@ton/core';
 import { TonClient } from './TonClient';
-=======
-import { Address } from 'ton-core';
->>>>>>> bd3f5566
 import { TonClient4 } from './TonClient4';
 import { backoff } from '../utils/time';
 
