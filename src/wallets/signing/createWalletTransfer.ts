--- conflicted
+++ resolved
@@ -19,7 +19,6 @@
     OutActionExtended,
     storeOutListExtended
 } from "../WalletV5Utils";
-<<<<<<< HEAD
 import { signPayload } from "./singer";
 import { ExternallySingedAuthWallet4SendArgs, SingedAuthWallet4SendArgs } from "../WalletContractV4";
 import { ExternallySingedAuthWallet3SendArgs, SingedAuthWallet3SendArgs } from "../WalletContractV3";
@@ -42,8 +41,6 @@
 
     return body;
 }
-=======
->>>>>>> 16f5ecda
 
 export function createWalletTransferV1(args: { seqno: number, sendMode: number, message: Maybe<MessageRelaxed>, secretKey: Buffer }) {
 
@@ -177,24 +174,6 @@
         .endCell();
 }
 
-<<<<<<< HEAD
-=======
-    return body;
-}
-
-export function createWalletTransferV5ExtensionAuth(args: Wallet5BasicSendArgs & { actions: (OutActionSendMsg | OutActionExtended)[], walletId: (builder: Builder) => void }) {
-    // Check number of actions
-    if (args.actions.length > 255) {
-        throw Error("Maximum number of OutActions in a single request is 255");
-    }
-
-    return beginCell()
-        .storeUint(WalletContractV5.opCodes.auth_extension, 32)
-        .store(storeOutListExtended(args.actions))
-        .endCell();
-}
-
->>>>>>> 16f5ecda
 export function createWalletTransferV5SignedAuth<T extends ExternallySingedAuthWallet5SendArgs | SingedAuthWallet5SendArgs>
 (args: T & { actions: (OutActionSendMsg | OutActionExtended)[], walletId: (builder: Builder) => void }): T extends ExternallySingedAuthWallet5SendArgs ? Promise<Cell> : Cell {
     // Check number of actions
@@ -202,7 +181,6 @@
         throw Error("Maximum number of OutActions in a single request is 255");
     }
 
-<<<<<<< HEAD
     const signingMessage = beginCell()
         .storeUint(args.authType === 'internal'
             ? WalletContractV5.opCodes.auth_signed_internal
@@ -226,7 +204,27 @@
         signingMessage,
         packSignatureToTail,
     ) as T extends ExternallySingedAuthWallet5SendArgs ? Promise<Cell> : Cell;
-=======
+}
+
+export function createWalletTransferV5ExtensionAuth(args: Wallet5BasicSendArgs & { actions: (OutActionSendMsg | OutActionExtended)[], walletId: (builder: Builder) => void }) {
+    // Check number of actions
+    if (args.actions.length > 255) {
+        throw Error("Maximum number of OutActions in a single request is 255");
+    }
+
+    return beginCell()
+        .storeUint(WalletContractV5.opCodes.auth_extension, 32)
+        .store(storeOutListExtended(args.actions))
+        .endCell();
+}
+
+export function createWalletTransferV5SignedAuth<T extends ExternallySingedAuthWallet5SendArgs | SingedAuthWallet5SendArgs>
+(args: T & { actions: (OutActionSendMsg | OutActionExtended)[], walletId: (builder: Builder) => void }): T extends ExternallySingedAuthWallet5SendArgs ? Promise<Cell> : Cell {
+    // Check number of actions
+    if (args.actions.length > 255) {
+        throw Error("Maximum number of OutActions in a single request is 255");
+    }
+
     const message = beginCell().store(args.walletId);
     if (args.seqno === 0) {
         for (let i = 0; i < 32; i++) {
@@ -252,5 +250,4 @@
     // Sign message
 
     return args.signer(payloadToSign).then(packResult) as T extends ExternallySingedAuthWallet5SendArgs ? Promise<Cell> : Cell;
->>>>>>> 16f5ecda
 }